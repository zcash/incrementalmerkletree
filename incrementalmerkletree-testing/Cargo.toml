--- conflicted
+++ resolved
@@ -1,11 +1,7 @@
 [package]
 name = "incrementalmerkletree-testing"
 description = "Common types, interfaces, and utilities for testing Merkle tree data structures"
-<<<<<<< HEAD
-version = "0.2.0-backcompat.0.8"
-=======
 version = "0.3.0"
->>>>>>> a67b17fa
 authors = [
     "Kris Nuttycombe <kris@nutty.land>",
     "Sean Bowe <ewillbefull@gmail.com>",
@@ -22,6 +18,6 @@
 rustdoc-args = ["--cfg", "docsrs"]
 
 [dependencies]
-incrementalmerkletree = { version = "0.8", features = ["test-dependencies"] }
+incrementalmerkletree = { workspace = true, features = ["test-dependencies"] }
 
 proptest.workspace = true