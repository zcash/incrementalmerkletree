# Changelog
All notable changes to this project will be documented in this file.

The format is based on [Keep a Changelog](https://keepachangelog.com/en/1.0.0/),
and this project adheres to Rust's notion of
[Semantic Versioning](https://semver.org/spec/v2.0.0.html).

## Unreleased

<<<<<<< HEAD
## [0.2.0-backcompat.0.8] - 2025-06-04

This is a backwards-compatible release based on 0.1.0 (it does not include the
major testing refactor from the final 0.2.0), to enable crates using the 0.1.0
test suite to migrate to later `incrementalmerkletree` versions.
=======
## [0.3.0] - 2025-01-30
>>>>>>> a67b17fa

### Changed
- Updated to `incrementalmerkletree 0.8`

<<<<<<< HEAD
=======
## [0.2.0] - 2024-10-04

This release includes a significant refactoring and rework of several methods
of the `incrementalmerkletree_testing::Tree` trait. Please read the notes for
this release carefully as the semantics of important methods have changed.
These changes may require changes to example tests that rely on this crate; in
particular, additional checkpoints may be required in circumstances where
rewind operations are being applied.

### Changed
- `incrementalmerkletree_testing::Tree`
  - Added method `Tree::checkpoint_count`.
  - `Tree::root` now takes its `checkpoint_depth` argument as `Option<usize>`
    instead of `usize`. Passing `None` to this method will now compute the root
    given all of the leaves in the tree; if a `Some` value is passed,
    implementations of this method must treat the wrapped `usize` as a reverse
    index into the checkpoints added to the tree, or return `None` if no
    checkpoint exists at the specified index. This effectively modifies this
    method to use zero-based indexing instead of a muddled 1-based indexing
    scheme.
  - `Tree::rewind` now takes an additional `checkpoint_depth` argument, which
    is non-optional. Rewinding the tree may now only be performed if there is
    a checkpoint at the specified depth to rewind to. This depth should be
    treated as a zero-based reverse index into the checkpoints of the tree.
    Rewinding no longer removes the checkpoint being rewound to; instead, it
    removes the effect all state changes to the tree resulting from
    operations performed since the checkpoint was created, but leaves the
    checkpoint itself in place.

>>>>>>> a67b17fa
## [0.1.0] - 2024-09-25
Initial release.<|MERGE_RESOLUTION|>--- conflicted
+++ resolved
@@ -7,21 +7,20 @@
 
 ## Unreleased
 
-<<<<<<< HEAD
 ## [0.2.0-backcompat.0.8] - 2025-06-04
 
 This is a backwards-compatible release based on 0.1.0 (it does not include the
 major testing refactor from the final 0.2.0), to enable crates using the 0.1.0
 test suite to migrate to later `incrementalmerkletree` versions.
-=======
-## [0.3.0] - 2025-01-30
->>>>>>> a67b17fa
 
 ### Changed
 - Updated to `incrementalmerkletree 0.8`
 
-<<<<<<< HEAD
-=======
+## [0.3.0] - 2025-01-30
+
+### Changed
+- Updated to `incrementalmerkletree 0.8`
+
 ## [0.2.0] - 2024-10-04
 
 This release includes a significant refactoring and rework of several methods
@@ -51,6 +50,5 @@
     operations performed since the checkpoint was created, but leaves the
     checkpoint itself in place.
 
->>>>>>> a67b17fa
 ## [0.1.0] - 2024-09-25
 Initial release.