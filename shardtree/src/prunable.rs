--- conflicted
+++ resolved
@@ -742,57 +742,6 @@
                                 incomplete,
                             ))
                         }
-<<<<<<< HEAD
-=======
-                    } else {
-                        Ok(replacement(Some(Arc::new(value.clone())), subtree))
-                    }
-                }
-                parent if root_addr == subtree.root_addr => {
-                    // Merge the existing subtree with the subtree being inserted.
-                    // A merge operation can't introduce any new incomplete roots.
-                    parent
-                        .clone()
-                        .merge_checked(root_addr, subtree.root)
-                        .map_err(InsertionError::Conflict)
-                        .map(|tree| (tree, vec![]))
-                }
-                Tree(Node::Parent { ann, left, right }) => {
-                    // In this case, we have an existing parent but we need to dig down farther
-                    // before we can insert the subtree that we're carrying for insertion.
-                    let (l_addr, r_addr) = root_addr
-                        .children()
-                        .expect("has children because we checked `into` is a parent");
-                    if l_addr.contains(&subtree.root_addr) {
-                        let (new_left, incomplete) =
-                            go(l_addr, left.as_ref(), subtree, is_complete, contains_marked)?;
-                        Ok((
-                            Tree::unite(
-                                root_addr.level() - 1,
-                                ann.clone(),
-                                new_left,
-                                right.as_ref().clone(),
-                            ),
-                            incomplete,
-                        ))
-                    } else {
-                        let (new_right, incomplete) = go(
-                            r_addr,
-                            right.as_ref(),
-                            subtree,
-                            is_complete,
-                            contains_marked,
-                        )?;
-                        Ok((
-                            Tree::unite(
-                                root_addr.level() - 1,
-                                ann.clone(),
-                                left.as_ref().clone(),
-                                new_right,
-                            ),
-                            incomplete,
-                        ))
->>>>>>> 9ea34661
                     }
                 }
             }
@@ -843,16 +792,7 @@
                 if r.remainder.next().is_some() {
                     Err(InsertionError::TreeFull)
                 } else {
-<<<<<<< HEAD
                     Ok((r.subtree, r.max_insert_position, checkpoint_id))
-=======
-                    Ok((
-                        r.subtree,
-                        r.max_insert_position
-                            .expect("Batch insertion result position is never initialized to None"),
-                        checkpoint_id,
-                    ))
->>>>>>> 9ea34661
                 }
             })
     }
@@ -984,13 +924,8 @@
                 // nothing to do, so we just return the root
                 root.clone()
             } else {
-<<<<<<< HEAD
                 match &root.0 {
                     Node::Parent { ann, left, right } => {
-=======
-                match root {
-                    Tree(Node::Parent { ann, left, right }) => {
->>>>>>> 9ea34661
                         let (l_addr, r_addr) = root_addr
                             .children()
                             .expect("has children because we checked `root` is a parent");
