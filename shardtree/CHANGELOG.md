--- conflicted
+++ resolved
@@ -7,7 +7,6 @@
 
 ## Unreleased
 
-<<<<<<< HEAD
 ### Changed
 - `shardtree::BatchInsertionResult.max_insert_position` now has type `Position`
   instead of `Option<Position>` (all APIs return `Option<BatchInsertionResult>`
@@ -132,10 +131,9 @@
 - Fixes an error in an internal method that could result in subtree root
   annotation data being discarded when pruning a `Parent` node having
   `Nil` nodes for both its left and right children.
-=======
+
 ## [0.3.2] - 2024-12-09
 - Replaces `unwrap` calls with `expect` calls & documents panics.
->>>>>>> 9ea34661
 
 ## [0.3.1] - 2024-04-03
 
